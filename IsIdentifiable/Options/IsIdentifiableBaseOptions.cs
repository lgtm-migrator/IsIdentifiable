--- conflicted
+++ resolved
@@ -178,8 +178,6 @@
     /// </summary>
     public string TargetName { get; set; } = TargetNameDefault;
 
-
-<<<<<<< HEAD
     /// <summary>
     /// Location of database connection strings file (for issuing UPDATE statements)
     /// </summary>
@@ -190,8 +188,6 @@
     )]
     public string TargetsFile { get; set; } = IsIdentifiableReviewerOptions.TargetsFileDefault;
 
-=======
->>>>>>> ab7e610d
     /// <summary>
     /// Returns a short string with no spaces or punctuation that describes the target.  This will be used
     /// for naming output reports e.g. "biochemistry" , "mydir" etc
@@ -281,9 +277,12 @@
         if (MaxValidationCacheSize == MaxValidationCacheSizeDefault && globalOpts.MaxValidationCacheSize.HasValue)
             MaxValidationCacheSize = globalOpts.MaxValidationCacheSize.Value;
 
-<<<<<<< HEAD
         if (TargetsFile == IsIdentifiableReviewerOptions.TargetsFileDefault && !string.IsNullOrWhiteSpace(globalOpts.TargetsFile))
             TargetsFile = globalOpts.TargetsFile;
+            
+        // if global options specifies to only run on x records and we don't have an explicit declaration for that property
+        if (Top <= 0 && globalOpts.Top > 0)
+            Top = globalOpts.Top;
     }
 
     /// <summary>
@@ -382,10 +381,5 @@
         }
 
         return 0;
-=======
-        // if global options specifies to only run on x records and we don't have an explicit declaration for that property
-        if (Top <= 0 && globalOpts.Top > 0)
-            Top = globalOpts.Top;
->>>>>>> ab7e610d
     }
 }