<?xml version="1.0" encoding="utf-8"?>
<Project Sdk="Microsoft.NET.Sdk">
  <PropertyGroup>
    <OutputType>Exe</OutputType>
    <TargetFramework>net6.0</TargetFramework>
    <ImplicitUsings>enable</ImplicitUsings>
    <Nullable>enable</Nullable>
    <GenerateAssemblyInfo>false</GenerateAssemblyInfo>
    <PublishSingleFile>true</PublishSingleFile>
    <DebugType>embedded</DebugType>
  </PropertyGroup>
  <ItemGroup>
    <None Remove="ExampleReport.csv" />
<<<<<<< HEAD
    <None Remove="Targets.yaml" />
=======
    <None Remove="Targets.template.yaml" />
>>>>>>> 67b818f8
    <None Remove="theme.yaml" />
  </ItemGroup>
  <ItemGroup>
    <Compile Include="..\SharedAssemblyInfo.cs" Link="SharedAssemblyInfo.cs" />
  </ItemGroup>
  <ItemGroup>
    <Content Include="ExampleReport.csv">
      <CopyToOutputDirectory>PreserveNewest</CopyToOutputDirectory>
    </Content>
    <Content Include="Targets.template.yaml">
      <CopyToOutputDirectory>PreserveNewest</CopyToOutputDirectory>
    </Content>
    <Content Include="theme.yaml">
      <CopyToOutputDirectory>PreserveNewest</CopyToOutputDirectory>
    </Content>
  </ItemGroup>
  <ItemGroup>
<<<<<<< HEAD
    <PackageReference Include="Microsoft.Extensions.FileSystemGlobbing" Version="6.0.0" />
=======
>>>>>>> 67b818f8
    <PackageReference Include="Terminal.Gui" Version="1.7.2" />
  </ItemGroup>
  <ItemGroup>
    <ProjectReference Include="..\IsIdentifiable\IsIdentifiable.csproj" />
  </ItemGroup>
  <ItemGroup>
    <None Update="NLog.config">
      <CopyToOutputDirectory>PreserveNewest</CopyToOutputDirectory>
    </None>
  </ItemGroup>
</Project><|MERGE_RESOLUTION|>--- conflicted
+++ resolved
@@ -11,11 +11,7 @@
   </PropertyGroup>
   <ItemGroup>
     <None Remove="ExampleReport.csv" />
-<<<<<<< HEAD
-    <None Remove="Targets.yaml" />
-=======
     <None Remove="Targets.template.yaml" />
->>>>>>> 67b818f8
     <None Remove="theme.yaml" />
   </ItemGroup>
   <ItemGroup>
@@ -33,10 +29,7 @@
     </Content>
   </ItemGroup>
   <ItemGroup>
-<<<<<<< HEAD
     <PackageReference Include="Microsoft.Extensions.FileSystemGlobbing" Version="6.0.0" />
-=======
->>>>>>> 67b818f8
     <PackageReference Include="Terminal.Gui" Version="1.7.2" />
   </ItemGroup>
   <ItemGroup>
