--- conflicted
+++ resolved
@@ -8,12 +8,10 @@
 
 - New flag `--top` to only run on a subset of the data available (e.g. `top 1000`).  Currently only supported by relational database and csv runners
 - Added ability to ignore whole columns in reviewer by pressing `Del` on the column and confirming
-<<<<<<< HEAD
 - Support for naming servers in `Targets.yaml` for main `ii` binary instead of connection strings (e.g. `-d myserver` for running on relational dbs)
-=======
 - You can now pass a directory name to the `file` verb to process all csv files in that directory.
 - Added `-g` option to the `file` verb to process multiple csv files e.g. `**/*.csv`.  This option is only valid when specifying a directory for `-f`
->>>>>>> ab7e610d
+
 
 ## Fixed
 
